name: Test
on:
  push: { branches: [ "master" ] }
  pull_request: { branches: [ "master" ] }

concurrency:
  group: test-${{ github.ref }}
  cancel-in-progress: true

jobs:
  test:
    runs-on: ${{ matrix.os }}
    strategy:
      matrix:
        environment: ["python-39", "python-310", "python-311", "python-312", "python-313"]
        os: ["ubuntu-latest", "ubuntu-24.04-arm", "macos-latest", "windows-latest"]
    steps:
      - name: checkout
        uses: actions/checkout@v4
        with: { submodules: recursive }
      - uses: prefix-dev/setup-pixi@v0.8.10
<<<<<<< HEAD
        with:
          pixi-version: v0.49.0
=======
        with: { pixi-version: v0.50.1 }
>>>>>>> baf319b4
      - name: doctest
        shell: pixi run bash -e {0}
        run: pixi run -e ${{ matrix.environment }} doctest
      - name: Validate output Data Package Metadata
        shell: pixi run bash -e {0}
        run: pixi run -e ${{ matrix.environment }} validate
      - name: cli-digitize-xy
        shell: pixi run bash -e {0}
        run: |
          pixi run -e ${{ matrix.environment }} svgdigitizer digitize test/data/xy.svg
          python -c 'import pandas; pandas.testing.assert_frame_equal(pandas.read_csv("test/data/xy.csv"), pandas.read_csv("test/data/xy.csv.expected"))'
      - name: cli-digitize-scaling-factor
        shell: pixi run bash -e {0}
        run: |
          pixi run -e ${{ matrix.environment }} svgdigitizer digitize test/data/scaling_factor.svg
          python -c 'import pandas; pandas.testing.assert_frame_equal(pandas.read_csv("test/data/scaling_factor.csv"), pandas.read_csv("test/data/scaling_factor.csv.expected"))'
      - name: cli-digitize-x_and_y_scale_bar
        shell: pixi run bash -e {0}
        run: |
          pixi run -e ${{ matrix.environment }} svgdigitizer digitize test/data/x_and_y_scale_bar.svg
          python -c 'import pandas; pandas.testing.assert_frame_equal(pandas.read_csv("test/data/x_and_y_scale_bar.csv"), pandas.read_csv("test/data/x_and_y_scale_bar.csv.expected"))'
      - name: cli-digitize-sampling-interval
        shell: pixi run bash -e {0}
        run: |
          pixi run -e ${{ matrix.environment }} svgdigitizer digitize test/data/sampling.svg --sampling-interval .00101
          python -c 'import pandas; pandas.testing.assert_frame_equal(pandas.read_csv("test/data/sampling.csv"), pandas.read_csv("test/data/sampling.csv.expected"))'
      - name: cli-digitize-sampling-many-points
        shell: pixi run bash -e {0}
        run: |
          pixi run -e ${{ matrix.environment }} svgdigitizer digitize test/data/sampling_many_points.svg --sampling-interval .001508
          python -c 'import pandas; pandas.testing.assert_frame_equal(pandas.read_csv("test/data/sampling_many_points.csv"), pandas.read_csv("test/data/sampling_many_points.csv.expected"))'
      - name: cli-digitize-svg-without-layer
        shell: pixi run bash -e {0}
        run: |
          pixi run -e ${{ matrix.environment }} svgdigitizer digitize test/data/svg_without_layer.svg
          python -c 'import pandas; pandas.testing.assert_frame_equal(pandas.read_csv("test/data/svg_without_layer.csv"), pandas.read_csv("test/data/svg_without_layer.csv.expected"))'
      - name: cli-cv-xy-rate
        shell: pixi run bash -e {0}
        run: |
          pixi run -e ${{ matrix.environment }} svgdigitizer cv test/data/xy_rate.svg --metadata test/data/xy_rate.yaml --si-units
          git diff --no-index --word-diff -- test/data/xy_rate.json test/data/xy_rate.json.expected
          python -c 'import pandas; pandas.testing.assert_frame_equal(pandas.read_csv("test/data/xy_rate.csv"), pandas.read_csv("test/data/xy_rate.csv.expected"))'
      - name: cli-cv-xy-rate-without-metadata
        shell: pixi run bash -e {0}
        run: |
          pixi run -e ${{ matrix.environment }} svgdigitizer cv test/data/xy_rate_without_metadata.svg --si-units
          git diff --no-index --word-diff -- test/data/xy_rate_without_metadata.json test/data/xy_rate_without_metadata.json.expected
          python -c 'import pandas; pandas.testing.assert_frame_equal(pandas.read_csv("test/data/xy_rate_without_metadata.csv"), pandas.read_csv("test/data/xy_rate_without_metadata.csv.expected"))'
      - name: cli-cv-xy-rate-reference
        shell: pixi run bash -e {0}
        run: |
          pixi run -e ${{ matrix.environment }} svgdigitizer cv test/data/xy_rate_reference.svg --metadata test/data/xy_rate_reference.yaml --si-units
          git diff --no-index --word-diff -- test/data/xy_rate_reference.json test/data/xy_rate_reference.json.expected
          python -c 'import pandas; pandas.testing.assert_frame_equal(pandas.read_csv("test/data/xy_rate_reference.csv"), pandas.read_csv("test/data/xy_rate_reference.csv.expected"))'
      - name: cli-cv-cv-comment
        shell: pixi run bash -e {0}
        run: |
          pixi run -e ${{ matrix.environment }} svgdigitizer cv test/data/cv_comment.svg --metadata test/data/cv_comment.yaml --si-units
          git diff --no-index --word-diff -- test/data/cv_comment.json test/data/cv_comment.json.expected
          python -c 'import pandas; pandas.testing.assert_frame_equal(pandas.read_csv("test/data/cv_comment.csv"), pandas.read_csv("test/data/cv_comment.csv.expected"))'
      - name: cli-cv-xy-rate-without-metadata-skewed
        shell: pixi run bash -e {0}
        run: |
          pixi run -e ${{ matrix.environment }} svgdigitizer cv test/data/xy_rate_without_metadata_skewed.svg --skewed --si-units
          git diff --no-index --word-diff -- test/data/xy_rate_without_metadata_skewed.json test/data/xy_rate_without_metadata_skewed.json.expected
          python -c 'import pandas; pandas.testing.assert_frame_equal(pandas.read_csv("test/data/xy_rate_without_metadata_skewed.csv"), pandas.read_csv("test/data/xy_rate_without_metadata_skewed.csv.expected"))'
      - name: cli-cv-axes_orientation
        shell: pixi run bash -e {0}
        run: |
          pixi run -e ${{ matrix.environment }} svgdigitizer cv test/data/axes_orientation.svg --si-units
          git diff --no-index --word-diff -- test/data/axes_orientation.json test/data/axes_orientation.json.expected
          python -c 'import pandas; pandas.testing.assert_frame_equal(pandas.read_csv("test/data/axes_orientation.csv"), pandas.read_csv("test/data/axes_orientation.csv.expected"))'
      - name: cli-cv-bibliography
        shell: pixi run bash -e {0}
        run: |
          pixi run -e ${{ matrix.environment }} svgdigitizer cv test/data/cv_bibliography.svg --metadata test/data/cv_bibliography.yaml --si-units --bibliography
          git diff --no-index --word-diff -- test/data/cv_bibliography.json test/data/cv_bibliography.json.expected
          python -c 'import pandas; pandas.testing.assert_frame_equal(pandas.read_csv("test/data/cv_bibliography.csv"), pandas.read_csv("test/data/cv_bibliography.csv.expected"))'
      - name: cli-cv-package-no-bibliography
        shell: pixi run bash -e {0}
        run: |
          pixi run -e ${{ matrix.environment }} svgdigitizer cv test/data/package_no_bibliography.svg --metadata test/data/package_no_bibliography.yaml --si-units --bibliography
          git diff --no-index --word-diff -- test/data/package_no_bibliography.json test/data/package_no_bibliography.json.expected
          python -c 'import pandas; pandas.testing.assert_frame_equal(pandas.read_csv("test/data/package_no_bibliography.csv"), pandas.read_csv("test/data/package_no_bibliography.csv.expected"))'
      - name: cli-figure-bibliography
        shell: pixi run bash -e {0}
        run: |
          pixi run -e ${{ matrix.environment }} svgdigitizer figure test/data/figure_bibliography.svg --metadata test/data/figure_bibliography.yaml --si-units --bibliography
          git diff --no-index --word-diff -- test/data/figure_bibliography.json test/data/figure_bibliography.json.expected
          python -c 'import pandas; pandas.testing.assert_frame_equal(pandas.read_csv("test/data/figure_bibliography.csv"), pandas.read_csv("test/data/figure_bibliography.csv.expected"))'
      - name: cli-cv-package-no-bibliography
        shell: pixi run bash -e {0}
        run: |
          pixi run -e ${{ matrix.environment }} svgdigitizer cv test/data/package_no_bibliography.svg --metadata test/data/package_no_bibliography.yaml --si-units --bibliography
          git diff --no-index --word-diff -- test/data/package_no_bibliography.json test/data/package_no_bibliography.json.expected
          python -c 'import pandas; pandas.testing.assert_frame_equal(pandas.read_csv("test/data/package_no_bibliography.csv"), pandas.read_csv("test/data/package_no_bibliography.csv.expected"))'
      - name: cli-cv-xy-rate-reference-no-si
        shell: pixi run bash -e {0}
        run: |
          pixi run -e ${{ matrix.environment }} svgdigitizer cv test/data/xy_rate_reference_no_si.svg --metadata test/data/xy_rate_reference_no_si.yaml
          git diff --no-index --word-diff -- test/data/xy_rate_reference_no_si.json test/data/xy_rate_reference_no_si.json.expected
          python -c 'import pandas; pandas.testing.assert_frame_equal(pandas.read_csv("test/data/xy_rate_reference_no_si.csv"), pandas.read_csv("test/data/xy_rate_reference_no_si.csv.expected"))'
      - name: cli-figure-figure-comment
        shell: pixi run bash -e {0}
        run: |
          pixi run -e ${{ matrix.environment }} svgdigitizer figure test/data/figure_comment.svg --metadata test/data/figure_comment.yaml
          git diff --no-index --word-diff -- test/data/figure_comment.json test/data/figure_comment.json.expected
          python -c 'import pandas; pandas.testing.assert_frame_equal(pandas.read_csv("test/data/figure_comment.csv"), pandas.read_csv("test/data/figure_comment.csv.expected"))'<|MERGE_RESOLUTION|>--- conflicted
+++ resolved
@@ -19,12 +19,7 @@
         uses: actions/checkout@v4
         with: { submodules: recursive }
       - uses: prefix-dev/setup-pixi@v0.8.10
-<<<<<<< HEAD
-        with:
-          pixi-version: v0.49.0
-=======
         with: { pixi-version: v0.50.1 }
->>>>>>> baf319b4
       - name: doctest
         shell: pixi run bash -e {0}
         run: pixi run -e ${{ matrix.environment }} doctest
