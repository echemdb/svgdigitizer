name: Test
on:
  push: { branches: [ "master" ] }
  pull_request: { branches: [ "master" ] }

concurrency:
  group: test-${{ github.ref }}
  cancel-in-progress: true

jobs:
  test:
    runs-on: ${{ matrix.os }}
    strategy:
      matrix:
        python: ["3.9", "3.10", "3.11"]
        os: ["ubuntu-latest", "macos-latest", "windows-latest"]
        source: ["conda", "pip"]
    steps:
      - name: checkout
        uses: actions/checkout@v3
        with: { submodules: recursive }
      - name: setup conda environment
        uses: conda-incubator/setup-miniconda@v2
        with:
          python-version: "${{ matrix.python }}"
          miniforge-variant: Mambaforge
      - name: install dependencies
        shell: bash -l {0}
        run: |
          mamba env update --quiet -n test -f environment.yml
          conda list
        if: ${{ matrix.source == 'conda' }}
      - name: install svgdigitizer
        shell: bash -l {0}
        run: |
          pip install --no-dependencies .
        if: ${{ matrix.source == 'conda' }}
      - name: install svgdigitizer
        shell: bash -l {0}
        run: |
          pip install .
        if: ${{ matrix.source == 'pip' }}
      - name: doctest
        shell: bash -l {0}
        run: |
          pytest --doctest-modules svgdigitizer
        if: ${{ matrix.source == 'conda' }}
      - name: byexample
        shell: bash -l {0}
        run: |
          mamba install -y byexample
          byexample -l shell,python -o +norm-ws --timeout=30 README.md
        # byexample is not available for Windows
        # the exact numerical output of commands differs between Linux & macOS
        if: ${{ matrix.os == 'ubuntu-latest' && matrix.source == 'conda' }}
      - name: cli-digitize-xy
        shell: bash -l {0}
        run: |
          svgdigitizer digitize test/data/xy.svg
          python -c 'import pandas; pandas.testing.assert_frame_equal(pandas.read_csv("test/data/xy.csv"), pandas.read_csv("test/data/xy.csv.expected"))'
      - name: cli-digitize-scaling-factor
        shell: bash -l {0}
        run: |
          svgdigitizer digitize test/data/scaling_factor.svg
          python -c 'import pandas; pandas.testing.assert_frame_equal(pandas.read_csv("test/data/scaling_factor.csv"), pandas.read_csv("test/data/scaling_factor.csv.expected"))'
      - name: cli-digitize-x_and_y_scale_bar
        shell: bash -l {0}
        run: |
          svgdigitizer digitize test/data/x_and_y_scale_bar.svg
          python -c 'import pandas; pandas.testing.assert_frame_equal(pandas.read_csv("test/data/x_and_y_scale_bar.csv"), pandas.read_csv("test/data/x_and_y_scale_bar.csv.expected"))'
      - name: cli-digitize-sampling-interval
        shell: bash -l {0}
        run: |
          svgdigitizer digitize test/data/sampling.svg --sampling-interval .00101
          python -c 'import pandas; pandas.testing.assert_frame_equal(pandas.read_csv("test/data/sampling.csv"), pandas.read_csv("test/data/sampling.csv.expected"))'
      - name: cli-digitize-sampling-many-points
        shell: bash -l {0}
        run: |
          svgdigitizer digitize test/data/sampling_many_points.svg --sampling-interval .001508
          python -c 'import pandas; pandas.testing.assert_frame_equal(pandas.read_csv("test/data/sampling_many_points.csv"), pandas.read_csv("test/data/sampling_many_points.csv.expected"))'
      - name: cli-digitize-svg-without-layer
        shell: bash -l {0}
        run: |
          svgdigitizer digitize test/data/svg_without_layer.svg
          python -c 'import pandas; pandas.testing.assert_frame_equal(pandas.read_csv("test/data/svg_without_layer.csv"), pandas.read_csv("test/data/svg_without_layer.csv.expected"))'
      - name: cli-cv-xy-rate
        shell: bash -l {0}
        run: |
          svgdigitizer cv test/data/xy_rate.svg --metadata test/data/xy_rate.yaml --si-units
          git diff --no-index --word-diff -- test/data/xy_rate.json test/data/xy_rate.json.expected
          python -c 'import pandas; pandas.testing.assert_frame_equal(pandas.read_csv("test/data/xy_rate.csv"), pandas.read_csv("test/data/xy_rate.csv.expected"))'
      - name: cli-cv-xy-rate-without-metadata
        shell: bash -l {0}
        run: |
          svgdigitizer cv test/data/xy_rate_without_metadata.svg --si-units
          git diff --no-index --word-diff -- test/data/xy_rate_without_metadata.json test/data/xy_rate_without_metadata.json.expected
          python -c 'import pandas; pandas.testing.assert_frame_equal(pandas.read_csv("test/data/xy_rate_without_metadata.csv"), pandas.read_csv("test/data/xy_rate_without_metadata.csv.expected"))'
      - name: cli-cv-xy-rate-reference
        shell: bash -l {0}
        run: |
          svgdigitizer cv test/data/xy_rate_reference.svg --metadata test/data/xy_rate_reference.yaml --si-units
          git diff --no-index --word-diff -- test/data/xy_rate_reference.json test/data/xy_rate_reference.json.expected
          python -c 'import pandas; pandas.testing.assert_frame_equal(pandas.read_csv("test/data/xy_rate_reference.csv"), pandas.read_csv("test/data/xy_rate_reference.csv.expected"))'
      - name: cli-cv-cv-comment
        shell: bash -l {0}
        run: |
          svgdigitizer cv test/data/cv_comment.svg --metadata test/data/cv_comment.yaml --si-units
          git diff --no-index --word-diff -- test/data/cv_comment.json test/data/cv_comment.json.expected
          python -c 'import pandas; pandas.testing.assert_frame_equal(pandas.read_csv("test/data/cv_comment.csv"), pandas.read_csv("test/data/cv_comment.csv.expected"))'
      - name: cli-cv-xy-rate-without-metadata-skewed
        shell: bash -l {0}
        run: |
          svgdigitizer cv test/data/xy_rate_without_metadata_skewed.svg --skewed --si-units
          git diff --no-index --word-diff -- test/data/xy_rate_without_metadata_skewed.json test/data/xy_rate_without_metadata_skewed.json.expected
          python -c 'import pandas; pandas.testing.assert_frame_equal(pandas.read_csv("test/data/xy_rate_without_metadata_skewed.csv"), pandas.read_csv("test/data/xy_rate_without_metadata_skewed.csv.expected"))'
      - name: cli-cv-axes-orientation
        shell: bash -l {0}
        run: |
          svgdigitizer cv test/data/axes_orientation.svg --si-units
          git diff --no-index --word-diff -- test/data/axes_orientation.json test/data/axes_orientation.json.expected
          python -c 'import pandas; pandas.testing.assert_frame_equal(pandas.read_csv("test/data/axes_orientation.csv"), pandas.read_csv("test/data/axes_orientation.csv.expected"))'
      - name: cli-cv-bibliography
        shell: bash -l {0}
        run: |
          svgdigitizer cv test/data/cv_bibliography.svg --metadata test/data/cv_bibliography.yaml --si-units --bibliography
          git diff --no-index --word-diff -- test/data/cv_bibliography.json test/data/cv_bibliography.json.expected
          python -c 'import pandas; pandas.testing.assert_frame_equal(pandas.read_csv("test/data/cv_bibliography.csv"), pandas.read_csv("test/data/cv_bibliography.csv.expected"))'
      - name: cli-figure-bibliography
        shell: bash -l {0}
        run: |
<<<<<<< HEAD
          svgdigitizer cv test/data/package_bibliography.svg --metadata test/data/package_bibliography.yaml --si-units --bibliography
          git diff --no-index --word-diff -- test/data/package_bibliography.json test/data/package_bibliography.json.expected
          python -c 'import pandas; pandas.testing.assert_frame_equal(pandas.read_csv("test/data/package_bibliography.csv"), pandas.read_csv("test/data/package_bibliography.csv.expected"))'
      - name: cli-cv-package-no-bibliography
        shell: bash -l {0}
        run: |
          svgdigitizer cv test/data/package_no_bibliography.svg --metadata test/data/package_no_bibliography.yaml --si-units --bibliography
          git diff --no-index --word-diff -- test/data/package_no_bibliography.json test/data/package_no_bibliography.json.expected
          python -c 'import pandas; pandas.testing.assert_frame_equal(pandas.read_csv("test/data/package_no_bibliography.csv"), pandas.read_csv("test/data/package_no_bibliography.csv.expected"))'
=======
          svgdigitizer figure test/data/figure_bibliography.svg --metadata test/data/figure_bibliography.yaml --si-units --bibliography
          git diff --no-index --word-diff -- test/data/figure_bibliography.json test/data/figure_bibliography.json.expected
          python -c 'import pandas; pandas.testing.assert_frame_equal(pandas.read_csv("test/data/figure_bibliography.csv"), pandas.read_csv("test/data/figure_bibliography.csv.expected"))'
>>>>>>> bb8dabe6
      - name: cli-cv-xy-rate-reference-no-si
        shell: bash -l {0}
        run: |
          svgdigitizer cv test/data/xy_rate_reference_no_si.svg --metadata test/data/xy_rate_reference_no_si.yaml
          git diff --no-index --word-diff -- test/data/xy_rate_reference_no_si.json test/data/xy_rate_reference_no_si.json.expected
          python -c 'import pandas; pandas.testing.assert_frame_equal(pandas.read_csv("test/data/xy_rate_reference_no_si.csv"), pandas.read_csv("test/data/xy_rate_reference_no_si.csv.expected"))'
      - name: cli-figure-figure-comment
        shell: bash -l {0}
        run: |
          svgdigitizer figure test/data/figure_comment.svg --metadata test/data/figure_comment.yaml
          git diff --no-index --word-diff -- test/data/figure_comment.json test/data/figure_comment.json.expected
          python -c 'import pandas; pandas.testing.assert_frame_equal(pandas.read_csv("test/data/figure_comment.csv"), pandas.read_csv("test/data/figure_comment.csv.expected"))'
<|MERGE_RESOLUTION|>--- conflicted
+++ resolved
@@ -125,24 +125,18 @@
           svgdigitizer cv test/data/cv_bibliography.svg --metadata test/data/cv_bibliography.yaml --si-units --bibliography
           git diff --no-index --word-diff -- test/data/cv_bibliography.json test/data/cv_bibliography.json.expected
           python -c 'import pandas; pandas.testing.assert_frame_equal(pandas.read_csv("test/data/cv_bibliography.csv"), pandas.read_csv("test/data/cv_bibliography.csv.expected"))'
-      - name: cli-figure-bibliography
-        shell: bash -l {0}
-        run: |
-<<<<<<< HEAD
-          svgdigitizer cv test/data/package_bibliography.svg --metadata test/data/package_bibliography.yaml --si-units --bibliography
-          git diff --no-index --word-diff -- test/data/package_bibliography.json test/data/package_bibliography.json.expected
-          python -c 'import pandas; pandas.testing.assert_frame_equal(pandas.read_csv("test/data/package_bibliography.csv"), pandas.read_csv("test/data/package_bibliography.csv.expected"))'
       - name: cli-cv-package-no-bibliography
         shell: bash -l {0}
         run: |
           svgdigitizer cv test/data/package_no_bibliography.svg --metadata test/data/package_no_bibliography.yaml --si-units --bibliography
           git diff --no-index --word-diff -- test/data/package_no_bibliography.json test/data/package_no_bibliography.json.expected
           python -c 'import pandas; pandas.testing.assert_frame_equal(pandas.read_csv("test/data/package_no_bibliography.csv"), pandas.read_csv("test/data/package_no_bibliography.csv.expected"))'
-=======
+      - name: cli-figure-bibliography
+        shell: bash -l {0}
+        run: |
           svgdigitizer figure test/data/figure_bibliography.svg --metadata test/data/figure_bibliography.yaml --si-units --bibliography
           git diff --no-index --word-diff -- test/data/figure_bibliography.json test/data/figure_bibliography.json.expected
           python -c 'import pandas; pandas.testing.assert_frame_equal(pandas.read_csv("test/data/figure_bibliography.csv"), pandas.read_csv("test/data/figure_bibliography.csv.expected"))'
->>>>>>> bb8dabe6
       - name: cli-cv-xy-rate-reference-no-si
         shell: bash -l {0}
         run: |
