name: Test
on:
  push: { branches: [ "master" ] }
  pull_request: { branches: [ "master" ] }

concurrency:
  group: test-${{ github.ref }}
  cancel-in-progress: true

jobs:
  test:
    runs-on: ${{ matrix.os }}
    strategy:
      matrix:
        environment: ["python-39", "python-310", "python-311", "python-312"]
        os: ["ubuntu-latest", "macos-latest", "windows-latest"]
    steps:
      - name: checkout
        uses: actions/checkout@v3
        with: { submodules: recursive }
      - uses: prefix-dev/setup-pixi@v0.8.1
        with:
          pixi-version: v0.28.2
      - name: doctest
        run: pixi run -e ${{ matrix.environment }} doctest
      - name: cli-digitize-xy
        shell: pixi run bash -e {0}
        run: |
          pixi run -e ${{ matrix.environment }} svgdigitizer digitize test/data/xy.svg
          python -c 'import pandas; pandas.testing.assert_frame_equal(pandas.read_csv("test/data/xy.csv"), pandas.read_csv("test/data/xy.csv.expected"))'
      - name: cli-digitize-scaling-factor
        shell: pixi run bash -e {0}
        run: |
          pixi run -e ${{ matrix.environment }} svgdigitizer digitize test/data/scaling_factor.svg
          python -c 'import pandas; pandas.testing.assert_frame_equal(pandas.read_csv("test/data/scaling_factor.csv"), pandas.read_csv("test/data/scaling_factor.csv.expected"))'
      - name: cli-digitize-x_and_y_scale_bar
        shell: pixi run bash -e {0}
        run: |
          pixi run -e ${{ matrix.environment }} svgdigitizer digitize test/data/x_and_y_scale_bar.svg
          python -c 'import pandas; pandas.testing.assert_frame_equal(pandas.read_csv("test/data/x_and_y_scale_bar.csv"), pandas.read_csv("test/data/x_and_y_scale_bar.csv.expected"))'
      - name: cli-digitize-sampling-interval
        shell: pixi run bash -e {0}
        run: |
          pixi run -e ${{ matrix.environment }} svgdigitizer digitize test/data/sampling.svg --sampling-interval .00101
          python -c 'import pandas; pandas.testing.assert_frame_equal(pandas.read_csv("test/data/sampling.csv"), pandas.read_csv("test/data/sampling.csv.expected"))'
      - name: cli-digitize-sampling-many-points
        shell: pixi run bash -e {0}
        run: |
          pixi run -e ${{ matrix.environment }} svgdigitizer digitize test/data/sampling_many_points.svg --sampling-interval .001508
          python -c 'import pandas; pandas.testing.assert_frame_equal(pandas.read_csv("test/data/sampling_many_points.csv"), pandas.read_csv("test/data/sampling_many_points.csv.expected"))'
      - name: cli-digitize-svg-without-layer
        shell: pixi run bash -e {0}
        run: |
          pixi run -e ${{ matrix.environment }} svgdigitizer digitize test/data/svg_without_layer.svg
          python -c 'import pandas; pandas.testing.assert_frame_equal(pandas.read_csv("test/data/svg_without_layer.csv"), pandas.read_csv("test/data/svg_without_layer.csv.expected"))'
      - name: cli-cv-xy-rate
        shell: pixi run bash -e {0}
        run: |
          pixi run -e ${{ matrix.environment }} svgdigitizer cv test/data/xy_rate.svg --metadata test/data/xy_rate.yaml --si-units
          git diff --no-index --word-diff -- test/data/xy_rate.json test/data/xy_rate.json.expected
          python -c 'import pandas; pandas.testing.assert_frame_equal(pandas.read_csv("test/data/xy_rate.csv"), pandas.read_csv("test/data/xy_rate.csv.expected"))'
      - name: cli-cv-xy-rate-without-metadata
        shell: pixi run bash -e {0}
        run: |
          pixi run -e ${{ matrix.environment }} svgdigitizer cv test/data/xy_rate_without_metadata.svg --si-units
          git diff --no-index --word-diff -- test/data/xy_rate_without_metadata.json test/data/xy_rate_without_metadata.json.expected
          python -c 'import pandas; pandas.testing.assert_frame_equal(pandas.read_csv("test/data/xy_rate_without_metadata.csv"), pandas.read_csv("test/data/xy_rate_without_metadata.csv.expected"))'
      - name: cli-cv-xy-rate-reference
        shell: pixi run bash -e {0}
        run: |
          pixi run -e ${{ matrix.environment }} svgdigitizer cv test/data/xy_rate_reference.svg --metadata test/data/xy_rate_reference.yaml --si-units
          git diff --no-index --word-diff -- test/data/xy_rate_reference.json test/data/xy_rate_reference.json.expected
          python -c 'import pandas; pandas.testing.assert_frame_equal(pandas.read_csv("test/data/xy_rate_reference.csv"), pandas.read_csv("test/data/xy_rate_reference.csv.expected"))'
      - name: cli-cv-cv-comment
        shell: pixi run bash -e {0}
        run: |
          pixi run -e ${{ matrix.environment }} svgdigitizer cv test/data/cv_comment.svg --metadata test/data/cv_comment.yaml --si-units
          git diff --no-index --word-diff -- test/data/cv_comment.json test/data/cv_comment.json.expected
          python -c 'import pandas; pandas.testing.assert_frame_equal(pandas.read_csv("test/data/cv_comment.csv"), pandas.read_csv("test/data/cv_comment.csv.expected"))'
      - name: cli-cv-xy-rate-without-metadata-skewed
        shell: pixi run bash -e {0}
        run: |
<<<<<<< HEAD
=======
          pixi run -e ${{ matrix.environment }} svgdigitizer cv test/data/xy_rate_without_metadata_skewed.svg --skewed --si-units
          git diff --no-index --word-diff -- test/data/xy_rate_without_metadata_skewed.json test/data/xy_rate_without_metadata_skewed.json.expected
          python -c 'import pandas; pandas.testing.assert_frame_equal(pandas.read_csv("test/data/xy_rate_without_metadata_skewed.csv"), pandas.read_csv("test/data/xy_rate_without_metadata_skewed.csv.expected"))'
      - name: cli-cv-axes_orientation
        shell: pixi run bash -e {0}
        run: |
>>>>>>> 23d2505b
          pixi run -e ${{ matrix.environment }} svgdigitizer cv test/data/axes_orientation.svg --si-units
          git diff --no-index --word-diff -- test/data/axes_orientation.json test/data/axes_orientation.json.expected
          python -c 'import pandas; pandas.testing.assert_frame_equal(pandas.read_csv("test/data/axes_orientation.csv"), pandas.read_csv("test/data/axes_orientation.csv.expected"))'
      - name: cli-cv-bibliography
        shell: pixi run bash -e {0}
        run: |
          pixi run -e ${{ matrix.environment }} svgdigitizer cv test/data/cv_bibliography.svg --metadata test/data/cv_bibliography.yaml --si-units --bibliography
          git diff --no-index --word-diff -- test/data/cv_bibliography.json test/data/cv_bibliography.json.expected
          python -c 'import pandas; pandas.testing.assert_frame_equal(pandas.read_csv("test/data/cv_bibliography.csv"), pandas.read_csv("test/data/cv_bibliography.csv.expected"))'
      - name: cli-cv-package-no-bibliography
        shell: pixi run bash -e {0}
        run: |
          pixi run -e ${{ matrix.environment }} svgdigitizer cv test/data/package_no_bibliography.svg --metadata test/data/package_no_bibliography.yaml --si-units --bibliography
          git diff --no-index --word-diff -- test/data/package_no_bibliography.json test/data/package_no_bibliography.json.expected
          python -c 'import pandas; pandas.testing.assert_frame_equal(pandas.read_csv("test/data/package_no_bibliography.csv"), pandas.read_csv("test/data/package_no_bibliography.csv.expected"))'
      - name: cli-figure-bibliography
        shell: pixi run bash -e {0}
        run: |
          pixi run -e ${{ matrix.environment }} svgdigitizer figure test/data/figure_bibliography.svg --metadata test/data/figure_bibliography.yaml --si-units --bibliography
          git diff --no-index --word-diff -- test/data/figure_bibliography.json test/data/figure_bibliography.json.expected
          python -c 'import pandas; pandas.testing.assert_frame_equal(pandas.read_csv("test/data/figure_bibliography.csv"), pandas.read_csv("test/data/figure_bibliography.csv.expected"))'
      - name: cli-cv-package-no-bibliography
        shell: pixi run bash -e {0}
        run: |
          pixi run -e ${{ matrix.environment }} svgdigitizer cv test/data/package_no_bibliography.svg --metadata test/data/package_no_bibliography.yaml --si-units --bibliography
          git diff --no-index --word-diff -- test/data/package_no_bibliography.json test/data/package_no_bibliography.json.expected
          python -c 'import pandas; pandas.testing.assert_frame_equal(pandas.read_csv("test/data/package_no_bibliography.csv"), pandas.read_csv("test/data/package_no_bibliography.csv.expected"))'
      - name: cli-cv-xy-rate-reference-no-si
        shell: pixi run bash -e {0}
        run: |
          pixi run -e ${{ matrix.environment }} svgdigitizer cv test/data/xy_rate_reference_no_si.svg --metadata test/data/xy_rate_reference_no_si.yaml
          git diff --no-index --word-diff -- test/data/xy_rate_reference_no_si.json test/data/xy_rate_reference_no_si.json.expected
          python -c 'import pandas; pandas.testing.assert_frame_equal(pandas.read_csv("test/data/xy_rate_reference_no_si.csv"), pandas.read_csv("test/data/xy_rate_reference_no_si.csv.expected"))'
      - name: cli-figure-figure-comment
        shell: pixi run bash -e {0}
        run: |
          pixi run -e ${{ matrix.environment }} svgdigitizer figure test/data/figure_comment.svg --metadata test/data/figure_comment.yaml
          git diff --no-index --word-diff -- test/data/figure_comment.json test/data/figure_comment.json.expected
          python -c 'import pandas; pandas.testing.assert_frame_equal(pandas.read_csv("test/data/figure_comment.csv"), pandas.read_csv("test/data/figure_comment.csv.expected"))'<|MERGE_RESOLUTION|>--- conflicted
+++ resolved
@@ -80,15 +80,12 @@
       - name: cli-cv-xy-rate-without-metadata-skewed
         shell: pixi run bash -e {0}
         run: |
-<<<<<<< HEAD
-=======
           pixi run -e ${{ matrix.environment }} svgdigitizer cv test/data/xy_rate_without_metadata_skewed.svg --skewed --si-units
           git diff --no-index --word-diff -- test/data/xy_rate_without_metadata_skewed.json test/data/xy_rate_without_metadata_skewed.json.expected
           python -c 'import pandas; pandas.testing.assert_frame_equal(pandas.read_csv("test/data/xy_rate_without_metadata_skewed.csv"), pandas.read_csv("test/data/xy_rate_without_metadata_skewed.csv.expected"))'
       - name: cli-cv-axes_orientation
         shell: pixi run bash -e {0}
         run: |
->>>>>>> 23d2505b
           pixi run -e ${{ matrix.environment }} svgdigitizer cv test/data/axes_orientation.svg --si-units
           git diff --no-index --word-diff -- test/data/axes_orientation.json test/data/axes_orientation.json.expected
           python -c 'import pandas; pandas.testing.assert_frame_equal(pandas.read_csv("test/data/axes_orientation.csv"), pandas.read_csv("test/data/axes_orientation.csv.expected"))'
