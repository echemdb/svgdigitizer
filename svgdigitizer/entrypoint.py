--- conflicted
+++ resolved
@@ -625,10 +625,9 @@
         >>> from svgdigitizer.test.cli import invoke, TemporaryData
 
     """
-<<<<<<< HEAD
     from importlib.resources import files
 
-    from pdf2image import convert_from_path
+    import pymupdf
 
     if template and template_file:
         raise click.BadParameter(
@@ -647,9 +646,6 @@
 
     for page, png in zip(pages, pngs):
         page.save(png, "PNG")
-=======
-    import pymupdf
->>>>>>> 025120e0
 
     doc = pymupdf.open(pdf)
     for page_idx, page in enumerate(doc):
