--- conflicted
+++ resolved
@@ -501,31 +501,18 @@
     out.write("\n")
 
 
-<<<<<<< HEAD
-def _create_linked_svg(svg, img, svg_template):
-=======
-def _create_linked_svg(svg, png, template_file):
->>>>>>> ebc6e060
+def _create_linked_svg(svg, img, template_file):
     r"""
     Write an SVG to `svg` that shows `image` as a linked image.
 
     This is a helper method for :meth:`paginate`.
     """
-    _create_svg(svg, img, svg_template, linked=True)
-
-
-def _create_svg(svg, img, svg_template, linked):
+    _create_svg(svg, img, template_file, linked=True)
+
+
+def _create_svg(svg, img, template_file, linked):
     r"""
     Write an SVG to `svg` that shows `image` either as a linked or embedded image.
-
-    This is a helper method for :meth:`paginate`.
-    """
-    _create_svg(svg, png, template_file, True)
-
-
-def _create_svg(svg, png, template_file, linked):
-    r"""
-    Write an SVG to `svg` that shows `png` either as a linked or embedded image.
 
     This is a helper method for :meth:`paginate`.
     """
@@ -555,18 +542,13 @@
     if linked:
         image_layer.add(
             svgwrite.image.Image(
-<<<<<<< HEAD
                 img,
-=======
-                png,
->>>>>>> ebc6e060
                 insert=(0, 0),
                 size=(width, height),
             )
         )
     else:
         import base64
-<<<<<<< HEAD
         import mimetypes
 
         img_mimetype = mimetypes.guess_type(img)[0].split("/")
@@ -576,15 +558,6 @@
         image_layer.add(
             svgwrite.image.Image(
                 href=(img_data),
-=======
-
-        with open(png, "rb") as f:
-            encoded = base64.b64encode(f.read()).decode()
-        pngdata = f"data:image/png;base64,{encoded}"
-        image_layer.add(
-            svgwrite.image.Image(
-                href=(pngdata),
->>>>>>> ebc6e060
                 insert=(0, 0),
                 size=(width, height),
             )
@@ -617,7 +590,6 @@
 
 
 @click.command()
-<<<<<<< HEAD
 @click.option(
     "--template",
     type=str,
@@ -643,14 +615,11 @@
         svg = _outfile(img, suffix=".svg", outdir=outdir)
         _create_svg(svg, img, template, True)
     else:
-        print("Only png and jpeg image formats are supported.")
+        raise click.BadParameter("Only PNG and JPEG image formats are supported.")
 
 
 @click.command()
-@click.option("--onlypng", is_flag=True, help="Only produce png files.")
-=======
 @click.option("--onlypng", is_flag=True, help="Only produce PNG files.")
->>>>>>> ebc6e060
 @click.option(
     "--template",
     type=click.Choice(["basic"]),
@@ -688,9 +657,6 @@
         >>> from svgdigitizer.test.cli import invoke, TemporaryData
 
     """
-<<<<<<< HEAD
-    import pymupdf
-=======
     from importlib.resources import files
 
     import pymupdf
@@ -703,7 +669,6 @@
         template_file = files("svgdigitizer").joinpath(
             "assets", f"template_{template}.svg"
         )
->>>>>>> ebc6e060
 
     doc = pymupdf.open(pdf)
     for page_idx, page in enumerate(doc):
