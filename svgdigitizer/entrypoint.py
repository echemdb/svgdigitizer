--- conflicted
+++ resolved
@@ -198,7 +198,7 @@
 @click.argument("svg", type=click.Path(exists=True))
 @si_option
 @skewed_option
-def digitize_figure(svg, sampling_interval, metadata, outdir, skewed, si):
+def digitize_figure(svg, sampling_interval, metadata, outdir, skewed, si_units):
     r"""
     Digitize a figure with units on the axis and create a frictionless datapackage.
 
@@ -272,11 +272,7 @@
 @click.argument("svg", type=click.Path(exists=True))
 @si_option
 @skewed_option
-<<<<<<< HEAD
 def digitize_cv(svg, sampling_interval, metadata, outdir, skewed, si):
-=======
-def digitize_cv(svg, sampling_interval, metadata, package, outdir, skewed, si_units):
->>>>>>> 3d3a5037
     r"""
     Digitize a cylic voltammogram and create a frictionless datapackage. The sampling interval should be provided in mV.
 
