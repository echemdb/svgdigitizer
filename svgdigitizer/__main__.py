r"""
The SVGDigitizer suite.

EXAMPLES::

    >>> from .test.cli import invoke
    >>> invoke(cli, "--help") # doctest: +NORMALIZE_WHITESPACE
    Usage: cli [OPTIONS] COMMAND [ARGS]...
      The SVGDigitizer suite.
    Options:
      --help Show this message and exit.
    Commands:
      cv        Create a CSV and YAML metadata file for inclusion in the echemdb.
      digitize
      paginate
      plot      Display a plot of the data traced in an SVG.

"""
# ********************************************************************
#  This file is part of svgdigitizer.
#
#        Copyright (C) 2021 Albert Engstfeld
#        Copyright (C) 2021 Johannes Hermann
#        Copyright (C) 2021 Julian Rüth
#        Copyright (C) 2021 Nicolas Hörmann
#
#  svgdigitizer is free software: you can redistribute it and/or modify
#  it under the terms of the GNU General Public License as published by
#  the Free Software Foundation, either version 3 of the License, or
#  (at your option) any later version.
#
#  svgdigitizer is distributed in the hope that it will be useful,
#  but WITHOUT ANY WARRANTY; without even the implied warranty of
#  MERCHANTABILITY or FITNESS FOR A PARTICULAR PURPOSE.  See the
#  GNU General Public License for more details.
#
#  You should have received a copy of the GNU General Public License
#  along with svgdigitizer. If not, see <https://www.gnu.org/licenses/>.
# ********************************************************************
import click


@click.group(help=__doc__.split('EXAMPLES')[0])
def cli(): pass


@click.command()
@click.option('--sampling_interval', type=float, default=None, help='Sampling interval on the x-axis.')
@click.argument('svg', type=click.File('rb'))
def plot(svg, sampling_interval):
    r"""
    Display a plot of the data traced in an SVG.

    EXAMPLES::

        >>> import os.path
        >>> from .test.cli import invoke, TemporaryData
        >>> with TemporaryData("**/xy.svg") as directory:
        ...     invoke(cli, "plot", os.path.join(directory, "xy.svg"))

    """
    from svgdigitizer.svgplot import SVGPlot
    from svgdigitizer.svg import SVG
    SVGPlot(SVG(svg), sampling_interval=sampling_interval).plot()


@click.command()
@click.option('--sampling_interval', type=float, default=None, help='Sampling interval on the x-axis.')
@click.argument('svg', type=click.Path(exists=True))
def digitize(svg, sampling_interval):
    from svgdigitizer.svgplot import SVGPlot
    from svgdigitizer.svg import SVG
    plot = SVGPlot(SVG(open(svg, 'rb')), sampling_interval=sampling_interval)
    from pathlib import Path
    plot.df.to_csv(Path(svg).with_suffix('.csv'), index=False)


@click.command()
@click.option('--sampling_interval', type=float, default=None, help='sampling interval on the x-axis in volt (V)')
@click.option('--metadata', type=click.File("rb"), default=None, help='yaml file with metadata')
@click.option('--package', is_flag=True, help='create .json in data package format')
@click.option('--outdir', type=click.Path(file_okay=False), default=None, help='write output files to this directory')
@click.argument('svg', type=click.Path(exists=True))
def cv(svg, sampling_interval, metadata, package, outdir):
    r"""
    Create a CSV and YAML metadata file for inclusion in the echemdb.

    EXAMPLES::

        >>> import os.path
        >>> from .test.cli import invoke, TemporaryData
        >>> with TemporaryData("**/xy_rate.svg") as directory:
        ...     invoke(cli, "cv", os.path.join(directory, "xy_rate.svg"))

    TESTS:

    The command can be invoked on files in the current directory::

        >>> import os, os.path
        >>> from .test.cli import invoke, TemporaryData
        >>> cwd = os.getcwd()
        >>> with TemporaryData("**/xy_rate.svg") as directory:
        ...     os.chdir(directory)
        ...     invoke(cli, "cv", "xy_rate.svg")
        >>> os.chdir(cwd)

    The command can be invoked without sampling when data is not given in volts::

        >>> import os.path
        >>> from .test.cli import invoke, TemporaryData
        >>> from svgdigitizer.svg import SVG
        >>> from svgdigitizer.svgplot import SVGPlot
        >>> from svgdigitizer.electrochemistry.cv import CV
        >>> with TemporaryData("**/xy_rate.svg") as directory:
        ...     print(CV(SVGPlot(SVG(open(os.path.join(directory, "xy_rate.svg"))))).x_label.unit)
        mV
        >>> with TemporaryData("**/xy_rate.svg") as directory:
        ...     invoke(cli, "cv", os.path.join(directory, "xy_rate.svg"))

    """
    import yaml
    from astropy import units as u
    from svgdigitizer.svgplot import SVGPlot
    from svgdigitizer.svg import SVG
    from svgdigitizer.electrochemistry.cv import CV
    from svgdigitizer.electrochemistry.electrolyte import Electrolyte
    from svgdigitizer.electrochemistry.normalization import normalize_unit
    import os.path
    if outdir is None:
        outdir = os.path.dirname(svg)
    if outdir.strip() == "":
        outdir = "."

    import os
    os.makedirs(str(outdir), exist_ok=True)

    # Determine unit of the voltage scale.
    cv = CV(SVGPlot(SVG(open(svg, 'rb'))))
<<<<<<< HEAD
    xunit = normalize_unit(cv.x_label.unit)
=======
    xunit = CV.get_axis_unit(cv.x_label.unit)
>>>>>>> 23d9dddb
    if sampling_interval is not None and xunit != u.V:
        # Determine conversion factor to volts.
        sampling_correction = xunit.to(u.V)
        sampling_interval = sampling_interval / sampling_correction

    if metadata:
        metadata = yaml.load(metadata, Loader=yaml.SafeLoader)

        # enrich metadata with estimated pH from electrolyte composition
        if 'pH' not in metadata['electrochemical system']['electrolyte'].keys():
            metadata['electrochemical system']['electrolyte']['pH'] = {'value': Electrolyte(metadata['electrochemical system']['electrolyte']).pH, 'comment': 'estimated'}
    
    cv = CV(SVGPlot(SVG(open(svg, 'rb')), sampling_interval=sampling_interval), metadata=metadata)

    from pathlib import Path
    csvname = Path(svg).with_suffix('.csv').name

    cv.df.to_csv(os.path.join(outdir, csvname), index=False)

    if package:
        from datapackage import Package
        p = Package(cv.metadata, base_path=outdir)
        p.infer(csvname)

    from datetime import datetime, date

    def defaultconverter(o):
        if isinstance(o, (datetime, date)):
            return o.__str__()

    import json
    with open(os.path.join(outdir, Path(svg).with_suffix('.json').name), "w") as outfile:
        json.dump(p.descriptor if package else cv.metadata, outfile, default=defaultconverter)


@click.command()
@click.option('--onlypng', is_flag=True, help='Only produce png files')
@click.argument('pdf')
def paginate(onlypng, pdf):
    from pdf2image import convert_from_path
    import svgwrite
    from svgwrite.extensions.inkscape import Inkscape
    from PIL import Image
    basename = pdf.split('.')[0]
    pages = convert_from_path(pdf, dpi=600)
    for idx, page in enumerate(pages):
        base_image_path = f'{basename}_p{idx}'
        page.save(f'{base_image_path}.png', 'PNG')
        if not onlypng:
            image = Image.open(f'{base_image_path}.png')
            width, height = image.size
            dwg = svgwrite.Drawing(f'{base_image_path}.svg', size=(f'{width}px', f'{height}px'), profile='full')
            Inkscape(dwg)
            img = dwg.add(svgwrite.image.Image(f'{base_image_path}.png', insert=(0, 0), size=(f'{width}px', f'{height}px')))

            # workaround: add missing locking attribute for image element
            # https://github.com/mozman/svgwrite/blob/c8cbf6f615910b3818ccf939fce0e407c9c789cb/svgwrite/extensions/inkscape.py#L50
            elements = dwg.validator.elements
            elements['image'].valid_attributes = {'sodipodi:insensitive', } | elements['image'].valid_attributes
            img.attribs['sodipodi:insensitive'] = 'true'

            dwg.save(pretty=True)


cli.add_command(plot)
cli.add_command(digitize)
cli.add_command(cv)
cli.add_command(paginate)

# Register command docstrings for doctesting.
# Since commands are not fnuctions anymore due to their decorator, their
# docstrings would otherwise be ignored.
__test__ = {name: command.__doc__ for (name, command) in cli.commands.items() if command.__doc__}

if __name__ == "__main__":
    cli()<|MERGE_RESOLUTION|>--- conflicted
+++ resolved
@@ -136,11 +136,7 @@
 
     # Determine unit of the voltage scale.
     cv = CV(SVGPlot(SVG(open(svg, 'rb'))))
-<<<<<<< HEAD
     xunit = normalize_unit(cv.x_label.unit)
-=======
-    xunit = CV.get_axis_unit(cv.x_label.unit)
->>>>>>> 23d9dddb
     if sampling_interval is not None and xunit != u.V:
         # Determine conversion factor to volts.
         sampling_correction = xunit.to(u.V)
