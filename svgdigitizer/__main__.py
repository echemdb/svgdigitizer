r"""
The svgdigitizer suite.

EXAMPLES::

    >>> from svgdigitizer.test.cli import invoke
    >>> invoke(cli, "--help")  # doctest: +NORMALIZE_WHITESPACE
    Usage: cli [OPTIONS] COMMAND [ARGS]...
      The svgdigitizer suite.
    Options:
      --help  Show this message and exit.
    Commands:
      cv        Digitize a cylic voltammogram.
      digitize  Digitize a plot.
      paginate  Render PDF pages as individual SVG files with linked PNG images.
      plot      Display a plot of the data traced in an SVG.

"""
# ********************************************************************
#  This file is part of svgdigitizer.
#
#        Copyright (C) 2021-2022 Albert Engstfeld
#        Copyright (C)      2021 Johannes Hermann
#        Copyright (C) 2021-2022 Julian Rüth
#        Copyright (C)      2021 Nicolas Hörmann
#
#  svgdigitizer is free software: you can redistribute it and/or modify
#  it under the terms of the GNU General Public License as published by
#  the Free Software Foundation, either version 3 of the License, or
#  (at your option) any later version.
#
#  svgdigitizer is distributed in the hope that it will be useful,
#  but WITHOUT ANY WARRANTY; without even the implied warranty of
#  MERCHANTABILITY or FITNESS FOR A PARTICULAR PURPOSE.  See the
#  GNU General Public License for more details.
#
#  You should have received a copy of the GNU General Public License
#  along with svgdigitizer. If not, see <https://www.gnu.org/licenses/>.
# ********************************************************************
import os

import click


@click.group(help=__doc__.split("EXAMPLES")[0])
def cli():
    r"""
    Entry point of the command line interface.

    This redirects to the individual commands listed below.
    """


# The --skewed flag that is shared by many of the subcommands
skewed_option = click.option(
    "--skewed",
    is_flag=True,
    help="Detect non-orthogonal skewed axes going through the markers instead of assuming that axes are perfectly horizontal and vertical.",
)


def _outfile(template, suffix=None, outdir=None):
    r"""
    Return a file name for writing.

    The file is named like `template` but with the suffix changed to `suffix`
    if specified. The file is created in `outdir`, if specified, otherwise in
    the directory of `template`.

    EXAMPLES::

        >>> from svgdigitizer.test.cli import invoke, TemporaryData
        >>> with TemporaryData("**/xy.svg") as directory:
        ...     outname = _outfile(os.path.join(directory, "xy.svg"), suffix=".csv")
        ...     with open(outname, mode="wb") as csv:
        ...         _ = csv.write(b"...")
        ...     os.path.exists(os.path.join(directory, "xy.csv"))
        True

    ::

        >>> with TemporaryData("**/xy.svg") as directory:
        ...     outname = _outfile(os.path.join(directory, "xy.svg"), suffix=".csv", outdir=os.path.join(directory, "subdirectory"))
        ...     with open(outname, mode="wb") as csv:
        ...         _ = csv.write(b"...")
        ...     os.path.exists(os.path.join(directory, "subdirectory", "xy.csv"))
        True

    """
    if suffix is not None:
        template = f"{os.path.splitext(template)[0]}{suffix}"

    if outdir is not None:
        template = os.path.join(outdir, os.path.basename(template))

    os.makedirs(os.path.dirname(template) or ".", exist_ok=True)

    return template


def _create_svgplot(svg, sampling_interval, skewed):
    r"""
    Return an :class:`SVGPlot` as read from the stream `svg`.

    EXAMPLES::

        >>> from svgdigitizer.test.cli import invoke, TemporaryData
        >>> with TemporaryData("**/xy.svg") as directory:
        ...     svg = os.path.join(directory, "xy.svg")
        ...     with open(svg, "rb") as infile:
        ...         _create_svgplot(infile, sampling_interval=None, skewed=False)
        <svgdigitizer.svgplot.SVGPlot object at 0x...>

    """
    from svgdigitizer.svg import SVG
    from svgdigitizer.svgplot import SVGPlot

    return SVGPlot(
        SVG(svg),
        sampling_interval=sampling_interval,
        algorithm="mark-aligned" if skewed else "axis-aligned",
    )


@click.command()
@click.option(
    "--sampling-interval",
    type=float,
    default=None,
    help="Sampling interval on the x-axis.",
)
@skewed_option
@click.argument("svg", type=click.File("rb"))
def plot(svg, sampling_interval, skewed):
    r"""
    Display a plot of the data traced in an SVG.

    EXAMPLES::

        >>> from svgdigitizer.test.cli import invoke, TemporaryData
        >>> with TemporaryData("**/xy.svg") as directory:
        ...     invoke(cli, "plot", os.path.join(directory, "xy.svg"))

    """
    svgplot = _create_svgplot(svg, sampling_interval=sampling_interval, skewed=skewed)
    svgplot.plot()


@click.command()
@click.option(
    "--sampling-interval",
    type=float,
    default=None,
    help="Sampling interval on the x-axis.",
)
@click.option(
    "--outdir",
    type=click.Path(file_okay=False),
    default=None,
    help="write output files to this directory",
)
@skewed_option
@click.argument("svg", type=click.Path(exists=True))
def digitize(svg, sampling_interval, outdir, skewed):
    r"""
    Digitize a plot.

    Produces a CSV from the curve traced in the SVG.

    EXAMPLES::

        >>> from svgdigitizer.test.cli import invoke, TemporaryData
        >>> with TemporaryData("**/xy_rate.svg") as directory:
        ...     invoke(cli, "digitize", os.path.join(directory, "xy_rate.svg"))

    """
    with open(svg, "rb") as infile:
        svg_plot = _create_svgplot(
            infile, sampling_interval=sampling_interval, skewed=skewed
        )

    svg_plot.df.to_csv(_outfile(svg, suffix=".csv", outdir=outdir), index=False)


@click.command(name="cv")
@click.option(
    "--sampling-interval",
    type=float,
    default=None,
    help="sampling interval on the x-axis in volts",
)
@click.option(
    "--metadata", type=click.File("rb"), default=None, help="yaml file with metadata"
)
@click.option("--package", is_flag=True, help="create .json in data package format")
@click.option(
    "--outdir",
    type=click.Path(file_okay=False),
    default=None,
    help="write output files to this directory",
)
@click.argument("svg", type=click.Path(exists=True))
@skewed_option
def digitize_cv(svg, sampling_interval, metadata, package, outdir, skewed):
    r"""
    Digitize a cylic voltammogram.

    For inclusion in the echemdb.

    EXAMPLES::

        >>> from svgdigitizer.test.cli import invoke, TemporaryData
        >>> with TemporaryData("**/xy_rate.svg") as directory:
        ...     invoke(cli, "cv", os.path.join(directory, "xy_rate.svg"))

    TESTS:

    The command can be invoked on files in the current directory::

        >>> from svgdigitizer.test.cli import invoke, TemporaryData
        >>> cwd = os.getcwd()
        >>> with TemporaryData("**/xy_rate.svg") as directory:
        ...     os.chdir(directory)
        ...     try:
        ...         invoke(cli, "cv", "xy_rate.svg")
        ...     finally:
        ...         os.chdir(cwd)

    The command can be invoked without sampling when data is not given in volts::

        >>> from svgdigitizer.test.cli import invoke, TemporaryData
        >>> from svgdigitizer.svg import SVG
        >>> from svgdigitizer.svgplot import SVGPlot
        >>> from svgdigitizer.electrochemistry.cv import CV
        >>> with TemporaryData("**/xy_rate.svg") as directory:
        ...     print(CV(SVGPlot(SVG(open(os.path.join(directory, "xy_rate.svg"))))).figure_schema.get_field("E").custom["unit"])
        mV
        >>> with TemporaryData("**/xy_rate.svg") as directory:
        ...     invoke(cli, "cv", os.path.join(directory, "xy_rate.svg"))

    """
    from svgdigitizer.electrochemistry.cv import CV

    if sampling_interval is not None:
        # Rewrite the sampling interval in terms of the unit on the x-axis.
        with open(svg, "rb") as infile:
            cv = CV(_create_svgplot(infile, sampling_interval=None, skewed=skewed))

            from astropy import units as u

            sampling_interval /= u.Unit(
                cv.figure_schema.get_field(cv.voltage_dimension).custom["unit"]
            ).to(u.V)

    if metadata:
        import yaml

        metadata = yaml.load(metadata, Loader=yaml.SafeLoader)

    with open(svg, "rb") as infile:
        cv = CV(
            _create_svgplot(infile, sampling_interval=sampling_interval, skewed=skewed),
            metadata=metadata,
        )

    csvname = _outfile(svg, suffix=".csv", outdir=outdir)
    cv.df.to_csv(csvname, index=False)

    if package:
        package = _create_package(cv.metadata, csvname, outdir)

    with open(
        _outfile(svg, suffix=".json", outdir=outdir),
        mode="w",
        encoding="utf-8",
    ) as json:
        _write_metadata(json, package.to_dict() if package else cv.metadata)


def _create_package(metadata, csvname, outdir):
    r"""
    Return a data package built from a :param:`metadata` dict and tabular data
    in :param:`csvname`.

    This is a helper method for :meth:`digitize_cv`.
    """
    from frictionless import Package, Resource, Schema

    package = Package(
        resources=[
            Resource(
                path=os.path.basename(csvname),
                basepath=outdir or os.path.dirname(csvname),
            )
        ],
    )
    package.infer()
    package.custom = metadata

    # Update fields in the datapackage describing the data in the CSV
    package_schema = package.resources[0].schema
    data_description_schema = Schema.from_descriptor(package.custom["data description"])

    new_fields = []
    for name in package_schema.field_names:
        if not name in data_description_schema.field_names:
            raise KeyError(
                f"Field with name {name} is not specified in `data_description.fields`."
            )
        new_fields.append(
            data_description_schema.get_field(name).to_dict()
            | package_schema.get_field(name).to_dict()
        )

    package.resources[0].schema.metadata_defaults["fields"] = new_fields
    del package.custom["data description"]["fields"]

    return package


def _write_metadata(out, metadata):
    r"""
    Write `metadata` to the `out` stream in JSON format.

    This is a helper method for :meth:`digitize_cv`.
    """

    def defaultconverter(item):
        r"""
        Return `item` that Python's json package does not know how to serialize
        in a format that Python's json package does know how to serialize.
        """
        from datetime import date, datetime

        # The YAML standard knows about dates and times, so we might see these
        # in the metadata. However, standard JSON does not know about these so
        # we need to serialize them as strings explicitly.
        if isinstance(item, (datetime, date)):
            return str(item)

        raise TypeError(f"Cannot serialize ${item} of type ${type(item)} to JSON.")

    import json

<<<<<<< HEAD
    json.dump(metadata, out, default=defaultconverter, ensure_ascii=False)
=======
    json.dump(metadata, out, default=defaultconverter)
    # json.dump does not save files with a newline, which compromises the tests
    # where the output files are compared to an expected json.
    out.write("\n")
>>>>>>> fb5dbb92


def _create_linked_svg(svg, png):
    r"""
    Write an SVG to `svg` that shows `png` as a linked image.

    This is a helper method for :meth:`paginate`.
    """
    from PIL import Image

    width, height = Image.open(png).size

    import svgwrite

    drawing = svgwrite.Drawing(
        svg,
        size=(f"{width}px", f"{height}px"),
        profile="full",
    )

    from svgwrite.extensions.inkscape import Inkscape

    Inkscape(drawing)

    img = drawing.add(
        svgwrite.image.Image(
            png,
            insert=(0, 0),
            size=(f"{width}px", f"{height}px"),
        )
    )

    # workaround: add missing locking attribute for image element
    # https://github.com/mozman/svgwrite/blob/c8cbf6f615910b3818ccf939fce0e407c9c789cb/svgwrite/extensions/inkscape.py#L50
    elements = drawing.validator.elements
    elements["image"].valid_attributes = {
        "sodipodi:insensitive",
    } | elements["image"].valid_attributes
    img.attribs["sodipodi:insensitive"] = "true"

    drawing.save(pretty=True)


@click.command()
@click.option("--onlypng", is_flag=True, help="Only produce png files")
@click.option(
    "--outdir",
    type=click.Path(file_okay=False),
    default=None,
    help="write output files to this directory",
)
@click.argument("pdf")
def paginate(onlypng, pdf, outdir):
    r"""
    Render PDF pages as individual SVG files with linked PNG images.

    The SVG and PNG files are written to the PDF's directory.

    EXAMPLES::

        >>> from svgdigitizer.test.cli import invoke, TemporaryData
        >>> with TemporaryData("**/mustermann_2021_svgdigitizer_1.pdf") as directory:
        ...     invoke(cli, "paginate", os.path.join(directory, "mustermann_2021_svgdigitizer_1.pdf"))

    """
    from pdf2image import convert_from_path

    pages = convert_from_path(pdf, dpi=600)
    pngs = [
        _outfile(pdf, suffix=f"_p{page}.png", outdir=outdir)
        for page in range(len(pages))
    ]

    for page, png in zip(pages, pngs):
        page.save(png, "PNG")

        if not onlypng:
            _create_linked_svg(_outfile(png, suffix=".svg", outdir=outdir), png)


cli.add_command(plot)
cli.add_command(digitize)
cli.add_command(digitize_cv)
cli.add_command(paginate)

# Register command docstrings for doctesting.
# Since commands are not fnuctions anymore due to their decorator, their
# docstrings would otherwise be ignored.
__test__ = {
    name: command.__doc__ for (name, command) in cli.commands.items() if command.__doc__
}

if __name__ == "__main__":
    cli()<|MERGE_RESOLUTION|>--- conflicted
+++ resolved
@@ -342,14 +342,10 @@
 
     import json
 
-<<<<<<< HEAD
     json.dump(metadata, out, default=defaultconverter, ensure_ascii=False)
-=======
-    json.dump(metadata, out, default=defaultconverter)
     # json.dump does not save files with a newline, which compromises the tests
     # where the output files are compared to an expected json.
     out.write("\n")
->>>>>>> fb5dbb92
 
 
 def _create_linked_svg(svg, png):
