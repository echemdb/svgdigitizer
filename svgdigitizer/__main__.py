r"""
The svgdigitizer suite.

EXAMPLES::

    >>> from .test.cli import invoke
    >>> invoke(cli, "--help") # doctest: +NORMALIZE_WHITESPACE
    Usage: cli [OPTIONS] COMMAND [ARGS]...
      The svgdigitizer suite.
    Options:
      --help  Show this message and exit.
    Commands:
      cv        Digitize a cylic voltammogram.
      digitize  Digitize a plot.
      paginate  Render PDF pages as individual SVG files with linked PNG images.
      plot      Display a plot of the data traced in an SVG.

"""
# ********************************************************************
#  This file is part of svgdigitizer.
#
#        Copyright (C) 2021 Albert Engstfeld
#        Copyright (C) 2021 Johannes Hermann
#        Copyright (C) 2021 Julian Rüth
#        Copyright (C) 2021 Nicolas Hörmann
#
#  svgdigitizer is free software: you can redistribute it and/or modify
#  it under the terms of the GNU General Public License as published by
#  the Free Software Foundation, either version 3 of the License, or
#  (at your option) any later version.
#
#  svgdigitizer is distributed in the hope that it will be useful,
#  but WITHOUT ANY WARRANTY; without even the implied warranty of
#  MERCHANTABILITY or FITNESS FOR A PARTICULAR PURPOSE.  See the
#  GNU General Public License for more details.
#
#  You should have received a copy of the GNU General Public License
#  along with svgdigitizer. If not, see <https://www.gnu.org/licenses/>.
# ********************************************************************
import os

import click


@click.group(help=__doc__.split("EXAMPLES")[0])
def cli():
    r"""
    Entry point of the command line interface.

    This redirects to the individual commands listed below.
    """


@click.command()
@click.option(
    "--sampling_interval",
    type=float,
    default=None,
    help="Sampling interval on the x-axis.",
)
@click.argument("svg", type=click.File("rb"))
def plot(svg, sampling_interval):
    r"""
    Display a plot of the data traced in an SVG.

    EXAMPLES::

        >>> from .test.cli import invoke, TemporaryData
        >>> with TemporaryData("**/xy.svg") as directory:
        ...     invoke(cli, "plot", os.path.join(directory, "xy.svg"))

    """
    from svgdigitizer.svg import SVG
    from svgdigitizer.svgplot import SVGPlot

    SVGPlot(SVG(svg), sampling_interval=sampling_interval).plot()


@click.command()
@click.option(
    "--sampling_interval",
    type=float,
    default=None,
    help="Sampling interval on the x-axis.",
)
@click.argument("svg", type=click.Path(exists=True))
def digitize(svg, sampling_interval):
    r"""
    Digitize a plot.

    Produces a CSV from the curve traced in the SVG.

    EXAMPLES::

        >>> from .test.cli import invoke, TemporaryData
        >>> with TemporaryData("**/xy_rate.svg") as directory:
        ...     invoke(cli, "digitize", os.path.join(directory, "xy_rate.svg"))

    """
    from svgdigitizer.svg import SVG
    from svgdigitizer.svgplot import SVGPlot

    with open(svg, "rb") as infile:
        svg_plot = SVGPlot(SVG(infile), sampling_interval=sampling_interval)

    from pathlib import Path

    svg_plot.df.to_csv(Path(svg).with_suffix(".csv"), index=False)


@click.command(name="cv")
@click.option(
    "--sampling_interval",
    type=float,
    default=None,
    help="sampling interval on the x-axis in volt (V)",
)
@click.option(
    "--metadata", type=click.File("rb"), default=None, help="yaml file with metadata"
)
@click.option("--package", is_flag=True, help="create .json in data package format")
@click.option(
    "--outdir",
    type=click.Path(file_okay=False),
    default=None,
    help="write output files to this directory",
)
@click.argument("svg", type=click.Path(exists=True))
def digitize_cv(svg, sampling_interval, metadata, package, outdir):
    r"""
    Digitize a cylic voltammogram.

    For inclusion in the echemdb.

    EXAMPLES::

        >>> from .test.cli import invoke, TemporaryData
        >>> with TemporaryData("**/xy_rate.svg") as directory:
        ...     invoke(cli, "cv", os.path.join(directory, "xy_rate.svg"))

    TESTS:

    The command can be invoked on files in the current directory::

        >>> from .test.cli import invoke, TemporaryData
        >>> cwd = os.getcwd()
        >>> with TemporaryData("**/xy_rate.svg") as directory:
        ...     os.chdir(directory)
        ...     try:
        ...         invoke(cli, "cv", "xy_rate.svg")
        ...     finally:
        ...         os.chdir(cwd)

    The command can be invoked without sampling when data is not given in volts::

        >>> from .test.cli import invoke, TemporaryData
        >>> from svgdigitizer.svg import SVG
        >>> from svgdigitizer.svgplot import SVGPlot
        >>> from svgdigitizer.electrochemistry.cv import CV
        >>> with TemporaryData("**/xy_rate.svg") as directory:
        ...     print(CV(SVGPlot(SVG(open(os.path.join(directory, "xy_rate.svg"))))).x_label.unit)
        mV
        >>> with TemporaryData("**/xy_rate.svg") as directory:
        ...     invoke(cli, "cv", os.path.join(directory, "xy_rate.svg"))

    """

    import yaml
    from astropy import units as u

    from svgdigitizer.electrochemistry.cv import CV
    from svgdigitizer.electrochemistry.electrolyte import Electrolyte
    from svgdigitizer.electrochemistry.normalization import normalize_unit
    from svgdigitizer.svg import SVG
    from svgdigitizer.svgplot import SVGPlot

    if outdir is None:
        outdir = os.path.dirname(svg)
    if outdir.strip() == "":
        outdir = "."

    os.makedirs(str(outdir), exist_ok=True)

    # Determine unit of the voltage scale.
<<<<<<< HEAD
    cv = CV(SVGPlot(SVG(open(svg, "rb"))))
    xunit = normalize_unit(cv.x_label.unit)
=======
    with open(svg, "rb") as infile:
        cv = CV(SVGPlot(SVG(infile)))
        xunit = CV.get_axis_unit(cv.x_label.unit)

>>>>>>> a4eef8de
    if sampling_interval is not None and xunit != u.V:
        # Determine conversion factor to volts.
        sampling_correction = xunit.to(u.V)
        sampling_interval = sampling_interval / sampling_correction

    if metadata:
        metadata = yaml.load(metadata, Loader=yaml.SafeLoader)

<<<<<<< HEAD
        # enrich metadata with estimated pH from electrolyte composition
        if "ph" not in metadata["electrochemical system"]["electrolyte"].keys():
            metadata["electrochemical system"]["electrolyte"]["pH"] = {
                "value": Electrolyte(
                    metadata["electrochemical system"]["electrolyte"]
                ).pH,
                "comment": "estimated",
            }

    cv = CV(
        SVGPlot(SVG(open(svg, "rb")), sampling_interval=sampling_interval),
        metadata=metadata,
    )
=======
    with open(svg, "rb") as infile:
        cv = CV(
            SVGPlot(SVG(infile), sampling_interval=sampling_interval),
            metadata=metadata,
        )
>>>>>>> a4eef8de

    from pathlib import Path

    csvname = Path(svg).with_suffix(".csv").name

    cv.df.to_csv(os.path.join(outdir, csvname), index=False)

    if package:
        from datapackage import Package

        package = Package(cv.metadata, base_path=outdir)
        package.infer(csvname)

    from datetime import date, datetime

    def defaultconverter(item):
        if isinstance(item, (datetime, date)):
            return item.__str__()
        return None

    import json

    with open(
        os.path.join(outdir, Path(svg).with_suffix(".json").name),
        "w",
        encoding="utf-8",
    ) as outfile:
        json.dump(
            package.descriptor if package else cv.metadata,
            outfile,
            default=defaultconverter,
        )


@click.command()
@click.option("--onlypng", is_flag=True, help="Only produce png files")
@click.argument("pdf")
def paginate(onlypng, pdf):
    r"""
    Render PDF pages as individual SVG files with linked PNG images.

    The SVG and PNG files are written to the PDF's directory.

    EXAMPLES::

        >>> from .test.cli import invoke, TemporaryData
        >>> with TemporaryData("**/mustermann_2021_svgdigitizer_1.pdf") as directory:
        ...     invoke(cli, "paginate", os.path.join(directory, "mustermann_2021_svgdigitizer_1.pdf"))

    """
    from pdf2image import convert_from_path

    pages = convert_from_path(pdf, dpi=600)

    for idx, page in enumerate(pages):
        png = f"{os.path.basename(pdf)}_p{idx}.png"
        page.save(png, "PNG")
        if not onlypng:
            from PIL import Image

            width, height = Image.open(png).size

            import svgwrite

            dwg = svgwrite.Drawing(
                f"{os.path.basename(png)}.svg",
                size=(f"{width}px", f"{height}px"),
                profile="full",
            )

            from svgwrite.extensions.inkscape import Inkscape

            Inkscape(dwg)

            img = dwg.add(
                svgwrite.image.Image(
                    png,
                    insert=(0, 0),
                    size=(f"{width}px", f"{height}px"),
                )
            )

            # workaround: add missing locking attribute for image element
            # https://github.com/mozman/svgwrite/blob/c8cbf6f615910b3818ccf939fce0e407c9c789cb/svgwrite/extensions/inkscape.py#L50
            elements = dwg.validator.elements
            elements["image"].valid_attributes = {
                "sodipodi:insensitive",
            } | elements["image"].valid_attributes
            img.attribs["sodipodi:insensitive"] = "true"

            dwg.save(pretty=True)


cli.add_command(plot)
cli.add_command(digitize)
cli.add_command(digitize_cv)
cli.add_command(paginate)

# Register command docstrings for doctesting.
# Since commands are not fnuctions anymore due to their decorator, their
# docstrings would otherwise be ignored.
__test__ = {
    name: command.__doc__ for (name, command) in cli.commands.items() if command.__doc__
}

if __name__ == "__main__":
    cli()<|MERGE_RESOLUTION|>--- conflicted
+++ resolved
@@ -182,15 +182,12 @@
     os.makedirs(str(outdir), exist_ok=True)
 
     # Determine unit of the voltage scale.
-<<<<<<< HEAD
-    cv = CV(SVGPlot(SVG(open(svg, "rb"))))
-    xunit = normalize_unit(cv.x_label.unit)
-=======
+
     with open(svg, "rb") as infile:
         cv = CV(SVGPlot(SVG(infile)))
         xunit = CV.get_axis_unit(cv.x_label.unit)
 
->>>>>>> a4eef8de
+
     if sampling_interval is not None and xunit != u.V:
         # Determine conversion factor to volts.
         sampling_correction = xunit.to(u.V)
@@ -199,7 +196,6 @@
     if metadata:
         metadata = yaml.load(metadata, Loader=yaml.SafeLoader)
 
-<<<<<<< HEAD
         # enrich metadata with estimated pH from electrolyte composition
         if "ph" not in metadata["electrochemical system"]["electrolyte"].keys():
             metadata["electrochemical system"]["electrolyte"]["pH"] = {
@@ -209,17 +205,12 @@
                 "comment": "estimated",
             }
 
-    cv = CV(
-        SVGPlot(SVG(open(svg, "rb")), sampling_interval=sampling_interval),
-        metadata=metadata,
-    )
-=======
     with open(svg, "rb") as infile:
         cv = CV(
             SVGPlot(SVG(infile), sampling_interval=sampling_interval),
             metadata=metadata,
         )
->>>>>>> a4eef8de
+
 
     from pathlib import Path
 
